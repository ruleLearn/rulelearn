/**
 * Copyright (C) Jerzy Błaszczyński, Marcin Szeląg
 *
 * Licensed under the Apache License, Version 2.0 (the "License");
 * you may not use this file except in compliance with the License.
 * You may obtain a copy of the License at
 *
 *     http://www.apache.org/licenses/LICENSE-2.0
 *
 * Unless required by applicable law or agreed to in writing, software
 * distributed under the License is distributed on an "AS IS" BASIS,
 * WITHOUT WARRANTIES OR CONDITIONS OF ANY KIND, either express or implied.
 * See the License for the specific language governing permissions and
 * limitations under the License.
 */

package org.rulelearn.data;

import java.util.List;
import org.rulelearn.core.InvalidValueException;
import org.rulelearn.core.ReadOnlyArrayReference;
import org.rulelearn.core.ReadOnlyArrayReferenceLocation;
import org.rulelearn.dominance.DominanceConesDecisionDistributions;
import org.rulelearn.types.Field;

/**
 * Specialized information table, extending {@link InformationTable} by exposing additional information concerning:<br>
 * - distribution of decisions found in this information table among different dominance cones defined for objects from this information table - see {@link DominanceConesDecisionDistributions},<br>
 * - distribution of decisions associated with objects of this information table - see {@link DecisionDistribution}.
 *
 * @author Jerzy Błaszczyński (<a href="mailto:jurek.blaszczynski@cs.put.poznan.pl">jurek.blaszczynski@cs.put.poznan.pl</a>)
 * @author Marcin Szeląg (<a href="mailto:marcin.szelag@cs.put.poznan.pl">marcin.szelag@cs.put.poznan.pl</a>)
 */
public class InformationTableWithDecisionDistributions extends InformationTable {
	
	/**
	 * Distribution of decisions found in this information table among different dominance cones defined for objects from this information table.
	 */
	protected DominanceConesDecisionDistributions dominanceConesDecisionDistributions;
	
	/**
	 * Distribution of decisions associated with objects of this information table.
	 */
	protected DecisionDistribution decisionDistribution;
	
	/**
	 * A wrapper-type constructor, passing arguments to {@link InformationTableWithDecisionDistributions#InformationTableWithDecisionDistributions(Attribute[], List, boolean)}
	 * with the boolean flag set to {@code false}. 
	 * 
	 * @param attributes see {@link InformationTableWithDecisionDistributions#InformationTableWithDecisionDistributions(Attribute[], List, boolean)}
	 * @param listOfFields see {@link InformationTableWithDecisionDistributions#InformationTableWithDecisionDistributions(Attribute[], List, boolean)}
	 * 
	 * @throws NullPointerException see {@link InformationTableWithDecisionDistributions#InformationTableWithDecisionDistributions(Attribute[], List, boolean)}
	 * @throws InvalidValueException see {@link InformationTableWithDecisionDistributions#InformationTableWithDecisionDistributions(Attribute[], List, boolean)}
	 */
	public InformationTableWithDecisionDistributions(Attribute[] attributes, List<Field[]> listOfFields) {
		this(attributes, listOfFields, false);
	}
	
	/**
	 * Information table constructor. Invokes superclass constructor {@link InformationTable#InformationTable(Attribute[], List, boolean)} for basic construction.
	 * Then, checks if there is at least one active decision attribute (throwing an {@link InvalidValueException} exception if this is not the case).
	 * Finally, calculates:<br>
	 * - distribution of decisions found in this information table among different dominance cones defined for objects from this information table,<br>
	 * - distribution of decisions among objects of this information table.
	 * 
	 * @param attributes see {@link InformationTable#InformationTable(Attribute[], List, boolean)}
	 * @param listOfFields see {@link InformationTable#InformationTable(Attribute[], List, boolean)}
	 * @param accelerateByReadOnlyParams see {@link InformationTable#InformationTable(Attribute[], List, boolean)}
	 * 
	 * @throws NullPointerException see {@link InformationTable#InformationTable(Attribute[], List, boolean)}
	 * @throws InvalidValueException see {@link InformationTable#InformationTable(Attribute[], List, boolean)}
<<<<<<< HEAD
	 * @throws InvalidValueException if given information table does not have any active decision attribute
=======
	 * @throws InvalidValueException if the given array of attributes does not contain any active decision attribute
>>>>>>> 1a7cd9ae
	 */
	@ReadOnlyArrayReference(at = ReadOnlyArrayReferenceLocation.INPUT)
	public InformationTableWithDecisionDistributions(Attribute[] attributes, List<Field[]> listOfFields, boolean accelerateByReadOnlyParams) {
		super(attributes, listOfFields, accelerateByReadOnlyParams);
		
		if (this.getDecisions(true) == null) {
			throw new InvalidValueException("Information table for which decision distributions should be calculated does not have any active decision attribute.");
		}
		
		this.dominanceConesDecisionDistributions = new DominanceConesDecisionDistributions(this);
		this.decisionDistribution = new DecisionDistribution(this);
	}

	/**
	 * Gets distribution of decisions found in this information table among different dominance cones defined for objects from this information table.
	 * 
	 * @return distribution of decisions found in this information table among different dominance cones defined for objects from this information table
	 */
	public DominanceConesDecisionDistributions getDominanceConesDecisionDistributions() {
		return this.dominanceConesDecisionDistributions;
	}

	/**
	 * Gets distribution of decisions associated with objects of this information table
	 * 
	 * @return distribution of decisions associated with objects of this information table
	 */
	public DecisionDistribution getDecisionDistribution() {
		return this.decisionDistribution;
	}
	
}<|MERGE_RESOLUTION|>--- conflicted
+++ resolved
@@ -70,11 +70,7 @@
 	 * 
 	 * @throws NullPointerException see {@link InformationTable#InformationTable(Attribute[], List, boolean)}
 	 * @throws InvalidValueException see {@link InformationTable#InformationTable(Attribute[], List, boolean)}
-<<<<<<< HEAD
-	 * @throws InvalidValueException if given information table does not have any active decision attribute
-=======
 	 * @throws InvalidValueException if the given array of attributes does not contain any active decision attribute
->>>>>>> 1a7cd9ae
 	 */
 	@ReadOnlyArrayReference(at = ReadOnlyArrayReferenceLocation.INPUT)
 	public InformationTableWithDecisionDistributions(Attribute[] attributes, List<Field[]> listOfFields, boolean accelerateByReadOnlyParams) {
