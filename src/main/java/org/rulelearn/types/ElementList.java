/**
 * Copyright (C) Jerzy Błaszczyński, Marcin Szeląg
 *
 * Licensed under the Apache License, Version 2.0 (the "License");
 * you may not use this file except in compliance with the License.
 * You may obtain a copy of the License at
 *
 *     http://www.apache.org/licenses/LICENSE-2.0
 *
 * Unless required by applicable law or agreed to in writing, software
 * distributed under the License is distributed on an "AS IS" BASIS,
 * WITHOUT WARRANTIES OR CONDITIONS OF ANY KIND, either express or implied.
 * See the License for the specific language governing permissions and
 * limitations under the License.
 */

package org.rulelearn.types;

import java.nio.charset.StandardCharsets;
import java.security.MessageDigest;
import java.security.NoSuchAlgorithmException;
import java.util.Objects;

import org.rulelearn.core.ReadOnlyArrayReference;
import org.rulelearn.core.ReadOnlyArrayReferenceLocation;
import org.rulelearn.core.TernaryLogicValue;

import it.unimi.dsi.fastutil.objects.Object2IntMap;
import it.unimi.dsi.fastutil.objects.Object2IntOpenHashMap;

/**
 * Immutable list of {@link String} elements.
 *
 * @author Jerzy Błaszczyński (<a href="mailto:jurek.blaszczynski@cs.put.poznan.pl">jurek.blaszczynski@cs.put.poznan.pl</a>)
 * @author Marcin Szeląg (<a href="mailto:marcin.szelag@cs.put.poznan.pl">marcin.szelag@cs.put.poznan.pl</a>)
 *
 */
public class ElementList {
	/** 
	 * Default element which must be returned by {@link ElementList#getElement(int)} to denote that the element list does not contain element at the specified index.
	 */
	public final static String DEFAULT_ELEMENT = null;
	
	/** 
	 * Default index which must be returned by {@link ElementList#getIndex(String)} to denote that the element list does not contain specified element.
	 */
	public final static int DEFAULT_INDEX = -1;
	
	/**
	 * Array of {@link String} elements of an enumeration.
	 */
	protected String [] elements = null;
	
	/**
	 * Map of elements of an enumeration.
	 */
	protected transient Object2IntMap<String> map = null;
	
	/**
	 * Default algorithm used to calculate hash value of element list.
	 */
	protected static final String DEFAULT_HASH_ALGORITHM = "SHA-256";
	
	/** 
	 * Algorithm used to calculate hash value of element list.
	 */
	protected String algorithm = DEFAULT_HASH_ALGORITHM;
	
	/**
	 * Hash value used for quicker comparison of element lists.
	 */
	protected transient byte[] hash = null;
	
	/**
	 * Cached hash code.
	 */
	int hashCode;
	
	/**
	 * Tells if hash code have already been cached in {@link #hashCode} field.
	 */
	boolean hashCodeCalculated = false;
	
	/**
	 * Creates an element list and sets element list according to an array of {@link String} elements and creates a hash value using {@link #DEFAULT_HASH_ALGORITHM default hash algorithm}. 
	 * 
	 * @param elements array of {@link String} elements
	 * @throws NullPointerException when elements is null
	 * @throws NoSuchAlgorithmException when {@link #DEFAULT_HASH_ALGORITHM default hash algorithm} is not on the list of algorithms provided in {@link MessageDigest}.
	 */
	public ElementList (String [] elements) throws NoSuchAlgorithmException {
		this(elements, DEFAULT_HASH_ALGORITHM);
	}
	
	/**
	 * Creates an element list and sets element list according to an array of {@link String} elements and creates a hash value using algorithm. 
	 * 
	 * @param elements array of {@link String} elements
	 * @param algorithm algorithm, from the list provided in {@link MessageDigest}, used to calculate hash
	 * 
	 * @throws NullPointerException when elements or algorithm is {@code null}
	 * @throws NoSuchAlgorithmException when algorithm is not on the list of algorithms provided in {@link MessageDigest}
	 */
	public ElementList (String [] elements, String algorithm) throws NoSuchAlgorithmException {
		if (elements != null) {
			this.elements = new String[elements.length];
			for (int i = 0; i < elements.length; i++) {
				this.elements[i] = elements[i];
			}
			initializeMap();
			this.algorithm = algorithm;
<<<<<<< HEAD
			MessageDigest m = MessageDigest.getInstance(algorithm);
			for (int i = 0; i < this.elements.length; i++)
				m.update(this.elements[i].getBytes(StandardCharsets.UTF_8));
			this.hash = m.digest();
=======
			initializeHash();
>>>>>>> d3927c82
		}
		else {
			throw new NullPointerException("Array of elements cannot be null.");
		}
	}
	
	/**
	 * Initializes {@link #map} property. Employs {@link #elements} property, so it has to be already set.
	 */
	void initializeMap() {
		int[] indices = new int [elements.length];
		for (int i = 0; i < elements.length; i++) {
			indices[i] = i;
		}
		map = new Object2IntOpenHashMap<String>(elements, indices);
		map.defaultReturnValue(ElementList.DEFAULT_INDEX);
	}
	
	/**
	 * Initializes {@link #hash} property. Employs {@link #algorithm} and {@link #elements} properties, so they have to be already set.
	 * 
	 * @throws NoSuchAlgorithmException when {@link #algorithm} is not on the list of algorithms provided in {@link MessageDigest}
	 */
	void initializeHash() throws NoSuchAlgorithmException {
		MessageDigest m = MessageDigest.getInstance(algorithm);
		for (int i = 0; i < elements.length; i++) {
			m.update(elements[i].getBytes());
		}
		hash = m.digest();
	}
	
	/**
	 * Gets element according to the index. In case the element list does not contain element at the specified index {@link ElementList#DEFAULT_ELEMENT} is returned.
	 * 
	 * @param index position of the element
	 * @return {@link String} element
	 */
	public String getElement (int index)  {
		if ((index >= 0) && (index < elements.length)) {
			return elements[index];
		}
		else {
			return ElementList.DEFAULT_ELEMENT;
		}
	}
	
	/**
	 * Gets index of element on the list according to its value. In the case element is not present at the element list returns {@link ElementList#DEFAULT_INDEX}. 
	 * 
	 * @param value value of the element
	 * @return index (position) of the element
	 */
	public int getIndex (String value) {
		if (value != null) {
			return map.getInt(value);
		}
		else {
			return ElementList.DEFAULT_INDEX;
		}
	}
	
	/**
	 * Gets elements.
	 * 
	 * @return array of {@link String} elements
	 */
	@ReadOnlyArrayReference(at = ReadOnlyArrayReferenceLocation.OUTPUT)
	public String [] getElements () {
		return elements;
	}
	
	/**
	 * Gets size of element list.
	 * 
	 * @return size of element list
	 */
	public int getSize () {
		return elements.length;
	}
	
	
	/**
	 * Gets algorithm used to calculate hash value of element list.
	 * 
	 * @return {@link String} name of algorithm
	 */
	public String getAlgorithm() {
		return algorithm;
	}
	
	/**
	 * Tells if this element list object is equal to the other object.
	 * 
	 * @param otherObject other object that this object should be compared with
	 * @return {@code true} if this object is equal to the other object,
	 *         {@code false} otherwise
	 */
	@Override
	public boolean equals(Object otherObject) {
		if (otherObject != this) {
			if (otherObject != null && this.getClass().equals(otherObject.getClass())) {
				final ElementList otherList = (ElementList) otherObject;
				return ((this.hasEqualHash(otherList) == TernaryLogicValue.TRUE));
			} else {
				return false;
			}
		} else {
			return true;
		}
	}
	
	/**
     * Gets hash code of this element list.
     *
     * @return hash code of this field
     */
	@Override
	public int hashCode () {
		if (!hashCodeCalculated) {
			hashCode = Objects.hash(this.getClass(), this.elements);
			hashCodeCalculated = true;
		}
		
		return hashCode;
	}

	/**
	 * Gets hash of the element list.
	 * 
	 * @return array of bytes representing hash value
	 */
	public byte [] getHash () {
		return hash;
	}
	
	/**
	 * Tells if this element list is equal to the given other element list (has the same values on the same positions).
	 * 
	 * @param otherList other element list that this element list is being compared to
	 * @return see {@link TernaryLogicValue}
	 */
	public TernaryLogicValue isEqualTo(ElementList otherList) {
		if (otherList != null) {
			String [] otherElements = otherList.getElements();
			if (elements.length == otherElements.length) {
				int i = 0;
				int length = elements.length;
				while ( (i < length) && (elements[i] != null) && (otherElements[i] != null) && 
						(elements[i].compareTo(otherElements[i]) == 0))
					i++;
				if (i < elements.length)
					return TernaryLogicValue.FALSE;
				else
					return TernaryLogicValue.TRUE;
			}
			else {
				return TernaryLogicValue.FALSE;
			}
		}
		else 
			return TernaryLogicValue.UNCOMPARABLE;
	}
	
	/**
	 * Tells if this element list has equal hash value to the given other element list.
	 * 
	 * @param otherList other element list that this element list is being compared to
	 * @return see {@link TernaryLogicValue}
	 */
	public TernaryLogicValue hasEqualHash(ElementList otherList) {
		if (otherList != null) {
			byte [] otherHash = otherList.getHash();
			if (hash.length == otherHash.length) {
				int i = 0;
				int length = hash.length;
				while ((i < length) && (hash[i] == otherHash[i]))
					i++;
				if (i < length)
					return TernaryLogicValue.FALSE;
				else
					return TernaryLogicValue.TRUE;
			}
			else {
				return TernaryLogicValue.FALSE;
			}
		}
		else
			return TernaryLogicValue.UNCOMPARABLE;
	}
	
	/**
	 * Gets text representation of this element list (comma separated list of elements).
	 * 
	 * @return text representation of this element list
	 * @see #serialize()
	 */
	@Override
	public String toString() {
		return serialize();
	}
	
	/**
	 * Gets plain text representation of this element list.
	 * 
	 * @return plain text representation of this element list
	 */
	public String serialize() {
		StringBuilder builder = new StringBuilder("(");
		String separator = ",";
		
		for (int i = 0; i < elements.length; i++) {
			builder.append(elements[i]);
			if (i < elements.length - 1) {
				builder.append(separator);
			}
		}
		
		builder.append(")");
		
		return builder.toString();
	}
	
	
	/**
	 * Sets {@code map} and {@code hash} fields after deserialization provided that
	 * {@code algorithm} is set properly and {@code elements} is not {@code null}.
	 * 
	 * @return this object
	 */
	private Object readResolve() {
		String algorithm;
		
		if (this.algorithm != null) {
			algorithm = this.algorithm;
		}
		else {
			algorithm = DEFAULT_HASH_ALGORITHM;
		}
		if (elements != null) {
			int [] indices = new int [elements.length];
			for (int i=0; i < elements.length; i++) {
				indices[i] = i;
			}
			map = new Object2IntOpenHashMap<String>(this.elements, indices);
			map.defaultReturnValue(ElementList.DEFAULT_INDEX);
			
			// calculate hash code
			try {
				MessageDigest m = MessageDigest.getInstance(algorithm);
				for (int i = 0; i < elements.length; i++)
					m.update(elements[i].getBytes(StandardCharsets.UTF_8));
				hash = m.digest();
			}
			catch (NoSuchAlgorithmException ex) {
				hash = null;
			}
		}
		
	    return this;
	}
	
}<|MERGE_RESOLUTION|>--- conflicted
+++ resolved
@@ -109,14 +109,7 @@
 			}
 			initializeMap();
 			this.algorithm = algorithm;
-<<<<<<< HEAD
-			MessageDigest m = MessageDigest.getInstance(algorithm);
-			for (int i = 0; i < this.elements.length; i++)
-				m.update(this.elements[i].getBytes(StandardCharsets.UTF_8));
-			this.hash = m.digest();
-=======
 			initializeHash();
->>>>>>> d3927c82
 		}
 		else {
 			throw new NullPointerException("Array of elements cannot be null.");
