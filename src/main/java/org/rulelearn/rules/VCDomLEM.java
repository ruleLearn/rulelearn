--- conflicted
+++ resolved
@@ -129,57 +129,36 @@
 	 * 
 	 * @throws NullPointerException if any of the parameters is {@code null}
 	 */
-<<<<<<< HEAD
 	public VCDomLEM(RuleInducerComponentsProvider ruleInducerComponentsProvider, ApproximatedSetProvider approximatedSetProvider, ApproximatedSetRuleDecisionsProvider approximatedSetRuleDecisionsProvider) {
 		this.ruleInducerComponentsProvider = Precondition.notNull(ruleInducerComponentsProvider, "VC-DomLEM's components provider is null.");
 		this.approximatedSetProvider = Precondition.notNull(approximatedSetProvider, "VC-DomLEM's approximated set provider is null.");
 		this.approximatedSetRuleDecisionsProvider = Precondition.notNull(approximatedSetRuleDecisionsProvider, "VC-DomLEM's approximated set rule decisions provider is null.");
-=======
-	public RuleSetWithComputableCharacteristics generateRules(ApproximatedSetProvider approximatedSetProvider, ApproximatedSetRuleDecisionsProvider approximatedSetRuleDecisionsProvider, double ruleConsistencyThreshold) {
-		Precondition.notNull(approximatedSetProvider, "VC-DomLEM approximated set provider is null.");
->>>>>>> 710feded
 		
 		if (ruleInducerComponentsProvider.getCount() != approximatedSetProvider.getCount()) {
-			throw new InvalidValueException("Different number of rule inducer components and approximated sets provided to VC-DOMLEM algorithm.");
+			throw new InvalidValueException("Different number of rule inducer components and approximated sets provided to VC-DomLEM algorithm.");
 		}
 	}
 	
 	/**
 	 * Constructs this VC-DomLEM algorithm using given parameters that are stored to be used when generating decision rules.
 	 * 
-<<<<<<< HEAD
 	 * @param ruleInducerComponents fixed {@link RuleInducerComponents rule inducer components} used to generate decision rules for each of the considered approximated sets
 	 * @param approximatedSetProvider provider of subsequent {@link ApproximatedSet approximated sets}
 	 * @param approximatedSetRuleDecisionsProvider provider of {@link Rule.RuleDecisions rule decisions} for any of the considered approximated sets
-=======
-	 * @param approximatedSetProvider provides subsequent approximated sets to be processed; these sets are fetched using {@link ApproximatedSetProvider#getApproximatedSet(int)},
-	 *        starting from index 0
-	 * @param approximatedSetRuleDecisionsProvider provides rule decisions {@link Rule.RuleDecisions} that can be put on the right-hand side of a certain/possible decision rule
-	 *        generated with respect to a considered approximated set
-	 * @param ruleConsistencyThresholds array with thresholds reflecting consistency of generated decision rules - one threshold for each provided approximated set 
-	 * @return set of induced decision rules with computable characteristics {@link RuleSetWithComputableCharacteristics}
->>>>>>> 710feded
 	 * 
 	 * @throws NullPointerException if any of the parameters is {@code null}
 	 */
-<<<<<<< HEAD
 	public VCDomLEM(RuleInducerComponents ruleInducerComponents, ApproximatedSetProvider approximatedSetProvider, ApproximatedSetRuleDecisionsProvider approximatedSetRuleDecisionsProvider) {
 		this.ruleInducerComponentsProvider = new DummyRuleInducerComponentsProvider(ruleInducerComponents, approximatedSetProvider.getCount());
 		this.approximatedSetProvider = Precondition.notNull(approximatedSetProvider, "VC-DomLEM's approximated set provider is null.");
 		this.approximatedSetRuleDecisionsProvider = Precondition.notNull(approximatedSetRuleDecisionsProvider, "VC-DomLEM's approximated set rule decisions provider is null.");
 	}
-=======
-	public RuleSetWithComputableCharacteristics generateRules(ApproximatedSetProvider approximatedSetProvider, ApproximatedSetRuleDecisionsProvider approximatedSetRuleDecisionsProvider, double[] ruleConsistencyThresholds) {
-		Precondition.notNull(approximatedSetProvider, "VC-DomLEM approximated set provider is null.");
-		Precondition.notNull(approximatedSetRuleDecisionsProvider, "VC-DomLEM approximated set provider is null.");
-		Precondition.notNull(ruleConsistencyThresholds, "VC-DomLEM rule consistency thresholds are null.");
->>>>>>> 710feded
 		
 	/**
 	 * Generates a minimal set of decision rules by VC-DomLEM algorithm. If certain rules are considered, rule conditions are generated using evaluations of objects from lower approximations.
 	 * If possible rules are considered, rule conditions are generated using evaluations of objects from upper approximations.
 	 * 
-	 * @return set of induced decision rules
+	 * @return set of induced decision rules with computable characteristics {@link RuleSetWithComputableCharacteristics}
 	 */
 	public RuleSetWithComputableCharacteristics generateRules() {	
 		List<RuleConditionsWithApproximatedSet> minimalRuleConditionsWithApproximatedSets = new ObjectArrayList<RuleConditionsWithApproximatedSet>(); //rule conditions for approximated sets considered so far
@@ -228,9 +207,9 @@
 	 * Generates a set of rule conditions for a single approximated set.
 	 *  
 	 * @param ruleInducerComponents {@link RuleInducerComponents rule inducer components} determining set of rule conditions induced for the given approximated set
-	 * @param approximatedSet considered approximated set
+	 * @param approximatedSet considered {@link ApproximatedSet approximated set}
 	 *        
-	 * @return list of rule conditions {@link RuleConditions} generated for considered components and approximated set
+	 * @return list of {@link RuleConditions rule conditions} generated for considered components and approximated set
 	 */
 	private List<RuleConditions> calculateApproximatedSetRuleConditions(RuleInducerComponents ruleInducerComponents, ApproximatedSet approximatedSet) {
 		List<RuleConditions> approximatedSetRuleConditions = new ObjectArrayList<RuleConditions>(); //the result
