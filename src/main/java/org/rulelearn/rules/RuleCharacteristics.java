--- conflicted
+++ resolved
@@ -21,12 +21,9 @@
 import static org.rulelearn.core.Precondition.within01Interval;
 import static org.rulelearn.core.Precondition.withinMinus1Plus1Interval;
 
-<<<<<<< HEAD
 import java.util.function.DoubleSupplier;
 import java.util.function.IntSupplier;
 
-=======
->>>>>>> 85f0daf0
 import org.rulelearn.core.InvalidValueException;
 import org.rulelearn.core.UnknownValueException;
 
@@ -144,7 +141,7 @@
 	 * @return {@code true} if support is set or {@code false} otherwise
 	 */
 	public boolean isSupportSet() {
-		return (support != UNKNOWN_INT_VALUE) ? true : false;
+		return (support != UNKNOWN_INT_VALUE);
 	}
 
 	/**
@@ -176,7 +173,7 @@
 	 * @return {@code true} if strength is set or {@code false} otherwise
 	 */
 	public boolean isStrengthSet() {
-		return (strength != UNKNOWN_DOUBLE_VALUE) ? true : false;
+		return (strength != UNKNOWN_DOUBLE_VALUE);
 	}
 
 	/**
@@ -217,7 +214,7 @@
 	 * @return {@code true} if confidence is set or {@code false} otherwise
 	 */
 	public boolean isConfidenceSet() {
-		return (confidence != UNKNOWN_DOUBLE_VALUE) ? true : false;
+		return (confidence != UNKNOWN_DOUBLE_VALUE);
 	}
 
 	/**
@@ -249,7 +246,7 @@
 	 * @return {@code true} if coverage factor is set or {@code false} otherwise
 	 */
 	public boolean isCoverageFactorSet() {
-		return (coverageFactor != UNKNOWN_DOUBLE_VALUE) ? true : false;
+		return (coverageFactor != UNKNOWN_DOUBLE_VALUE);
 	}
 
 	/**
@@ -281,7 +278,7 @@
 	 * @return {@code true} if coverage is set or {@code false} otherwise
 	 */
 	public boolean isCoverageSet() {
-		return (coverage != UNKNOWN_INT_VALUE) ? true : false;
+		return (coverage != UNKNOWN_INT_VALUE);
 	}
 	
 	/**
@@ -324,7 +321,7 @@
 	 * @return {@code true} if negative coverage is set or {@code false} otherwise
 	 */
 	public boolean isNegativeCoverageSet() {
-		return (negativeCoverage != UNKNOWN_INT_VALUE) ? true : false;
+		return (negativeCoverage != UNKNOWN_INT_VALUE);
 	}
 	
 	/**
@@ -356,7 +353,7 @@
 	 * @return {@code true} if epsilon is set or {@code false} otherwise
 	 */
 	public boolean isEpsilonSet() {
-		return (epsilon != UNKNOWN_DOUBLE_VALUE) ? true : false;
+		return (epsilon != UNKNOWN_DOUBLE_VALUE);
 	}
 
 	/**
@@ -388,7 +385,7 @@
 	 * @return {@code true} if epsilon prime is set or {@code false} otherwise
 	 */
 	public boolean isEpsilonPrimeSet() {
-		return (epsilonPrime != UNKNOWN_DOUBLE_VALUE) ? true : false;
+		return (epsilonPrime != UNKNOWN_DOUBLE_VALUE);
 	}
 	
 	/**
@@ -420,7 +417,7 @@
 	 * @return {@code true} if rule confirmation measure $f$ is set or {@code false} otherwise
 	 */
 	public boolean isFConfirmationSet() {
-		return (fConfirmation != UNKNOWN_DOUBLE_VALUE) ? true : false;
+		return (fConfirmation != UNKNOWN_DOUBLE_VALUE);
 	}
 	
 	/**
@@ -452,7 +449,7 @@
 	 * @return {@code true} if rule confirmation measure $a$ is set or {@code false} otherwise
 	 */
 	public boolean isAConfirmationSet() {
-		return (aConfirmation != UNKNOWN_DOUBLE_VALUE) ? true : false;
+		return (aConfirmation != UNKNOWN_DOUBLE_VALUE);
 	}
 	
 	/**
@@ -484,7 +481,7 @@
 	 * @return {@code true} if rule confirmation measure $z$ is set or {@code false} otherwise
 	 */
 	public boolean isZConfirmationSet() {
-		return (zConfirmation != UNKNOWN_DOUBLE_VALUE) ? true : false;
+		return (zConfirmation != UNKNOWN_DOUBLE_VALUE);
 	}
 
 	/**
@@ -518,7 +515,7 @@
 	 * @return {@code true} if rule confirmation measure $l$ is set or {@code false} otherwise
 	 */
 	public boolean isLConfirmationSet() {
-		return (lConfirmation != UNKNOWN_DOUBLE_VALUE) ? true : false;
+		return (lConfirmation != UNKNOWN_DOUBLE_VALUE);
 	}
 	
 	/**
@@ -546,7 +543,7 @@
 	 * @return {@code true} if rule confirmation measure $c<sub>1</sub>$ is set or {@code false} otherwise
 	 */
 	public boolean isC1ConfirmationSet() {
-		return (c1Confirmation != UNKNOWN_DOUBLE_VALUE) ? true : false;
+		return (c1Confirmation != UNKNOWN_DOUBLE_VALUE);
 	}
 	
 	/**
@@ -574,7 +571,14 @@
 	}
 	
 	/**
-<<<<<<< HEAD
+	 * Checks whether rule confirmation measure $s$ is set.
+	 * @return {@code true} if rule confirmation measure $s$ is set or {@code false} otherwise
+	 */
+	public boolean isSConfirmationSet() {
+		return (sConfirmation != UNKNOWN_DOUBLE_VALUE);
+	}
+	
+	/**
 	 * Tells if the characteristic returned by the given getter is set. Exemplary usage:<br>
 	 * {@code RuleCharacteristics ruleCharacteristics = new RuleCharacteristics();}<br>
 	 * {@code boolean isSet = ruleCharacteristics.isCharacteristicSet(ruleCharacteristics::getSupport);}
@@ -614,13 +618,6 @@
 		} catch (NullPointerException exception) {
 			throw new NullPointerException("Floating-point-type characteristic getter is null.");
 		}
-=======
-	 * Checks whether rule confirmation measure $s$ is set.
-	 * @return {@code true} if rule confirmation measure $s$ is set or {@code false} otherwise
-	 */
-	public boolean isSConfirmationSet() {
-		return (sConfirmation != UNKNOWN_DOUBLE_VALUE) ? true : false;
->>>>>>> 85f0daf0
 	}
 	
 }