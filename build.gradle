/*
 * Copyright (C) Jerzy Błaszczyński, Marcin Szeląg
 *
 * Licensed under the Apache License, Version 2.0 (the "License");
 * you may not use this file except in compliance with the License.
 * You may obtain a copy of the License at
 *
 *     http://www.apache.org/licenses/LICENSE-2.0
 *
 * Unless required by applicable law or agreed to in writing, software
 * distributed under the License is distributed on an "AS IS" BASIS,
 * WITHOUT WARRANTIES OR CONDITIONS OF ANY KIND, either express or implied.
 * See the License for the specific language governing permissions and
 * limitations under the License.
 */
 
 plugins {
	 id 'java-library'
	 id 'maven-publish'
 }

group = 'org.rulelearn'
<<<<<<< HEAD
version = '0.25.0-rc.6'
=======
version = '0.24.3'
>>>>>>> e7861f8d
ext.javadocDestinationDir = docsDir.getPath().replace('\\', '/') + '/javadoc' //add javadoc destination dir to project

// In this section you declare where to find the dependencies of your project
repositories {
    mavenCentral()
}

dependencies {
 	//adding FastUtil library
	api('it.unimi.dsi:fastutil-core:8.5.4')
	
	//adding Gson library
	api('com.google.code.gson:gson:2.8.6')
	
	//adding uniVocity-parsers
	implementation('com.univocity:univocity-parsers:2.9.1')
	
	testImplementation('org.junit.jupiter:junit-jupiter-api:5.7.1')
	testRuntimeOnly('org.junit.jupiter:junit-jupiter-engine:5.7.1')
	
	testImplementation('org.mockito:mockito-core:3.9.0')
	
	//For running JUnit 4 based tests:
	//testCompile('junit:junit:4.12')
    //testRuntime('org.junit.vintage:junit-vintage-engine:4.12.2')
	
	// To avoid compiler warnings about @API annotations in JUnit code
	testCompileOnly('org.apiguardian:apiguardian-api:1.1.1') //licenced under Apache License 2.0; https://github.com/apiguardian-team/apiguardian
	
	// To use Log4J's LogManager
	testRuntimeOnly('org.apache.logging.log4j:log4j-core:2.17.1') //licenced under Apache License 2.0; https://logging.apache.org/log4j/2.x/
	testRuntimeOnly('org.apache.logging.log4j:log4j-jul:2.17.1') //licenced under Apache License 2.0; https://logging.apache.org/log4j/2.x/	
	
	// https://mvnrepository.com/artifact/com.thoughtworks.xstream/xstream
	testImplementation('com.thoughtworks.xstream:xstream:1.4.16')
}

tasks.named('compileJava') {
  if (project.properties['org.gradle.java.home'] == null ) {
  	if (System.getenv('JAVA_HOME') != null) {
  		println '[note@build.gradle/compileJava] Property org.gradle.java.home is not set - Gradle assumes JAVA_HOME environmental variable to point to Java JDK directory'
  		println "[note@build.gradle/compileJava] JAVA_HOME=${System.getenv('JAVA_HOME')}"
  		println ''
  		
  		options.fork = true
  		options.forkOptions.executable = "${System.getenv('JAVA_HOME')}\\bin\\javac".replace('\\', '/')
  		options.compilerArgs << '-Xlint:unchecked'
		options.compilerArgs << '-deprecation'
  	}
  }
}

tasks.named('compileTestJava') {
  if (project.properties['org.gradle.java.home'] == null ) {
  	if (System.getenv('JAVA_HOME') != null) {
  		println '[note@build.gradle/compileTestJava] Property org.gradle.java.home is not set - Gradle assumes JAVA_HOME environmental variable to point to Java JDK directory'
  		println "[note@build.gradle/compileTestJava] JAVA_HOME=${System.getenv('JAVA_HOME')}"
  		println ''
  		
  		options.fork = true
  		options.forkOptions.executable = "${System.getenv('JAVA_HOME')}\\bin\\javac".replace('\\', '/')
  	}
  }
}

tasks.named('test') {
	description 'Runs all tests except integration ones' //runs faster
	useJUnitPlatform {
		excludeTags 'integration'
		includeEngines 'junit-jupiter'
	}
	systemProperty 'java.util.logging.manager', 'org.apache.logging.log4j.jul.LogManager'
}

tasks.register('integrationTest', Test) { //runs slower
	description 'Runs only integration tests'
	group 'verification'
	useJUnitPlatform {
		includeTags 'integration'
		includeEngines 'junit-jupiter'
	}
	systemProperty 'java.util.logging.manager', 'org.apache.logging.log4j.jul.LogManager'
	maxParallelForks = Runtime.runtime.availableProcessors().intdiv(2) ?: 1
}

tasks.withType(Test).configureEach { //print test results for each task of type Test
	println "Max parallel forks of $it: " + maxParallelForks
	afterSuite { desc, result ->
		if (!desc.parent) { // will match the outermost suite
			println "Summary of performed tests: ${result.resultType} (${result.testCount} tests, ${result.successfulTestCount} successes, ${result.failedTestCount} failures, ${result.skippedTestCount} skipped)"
		}
	}
}

tasks.named('javadoc') {
	options.author = true
	options.addStringOption('charset', 'UTF-8')
	options.addStringOption('encoding', 'UTF-8');
	destinationDir = new File(javadocDestinationDir)
	//options.addBooleanOption('html5', true)
	if (JavaVersion.current().isJava9Compatible()) {
        options.addBooleanOption('html5', true)
    }
	
	if (project.properties['org.gradle.java.home'] == null ) {
		if (System.getenv('JAVA_HOME') != null) {
			println '[note@build.gradle/javadoc] Property org.gradle.java.home is not set - Gradle assumes JAVA_HOME environmental variable to point to Java JDK directory'
  			println "[note@build.gradle/javadoc] JAVA_HOME=${System.getenv('JAVA_HOME')}"
  			println ''
		
	 		setExecutable("${System.getenv('JAVA_HOME')}\\bin\\javadoc".replace('\\', '/'))
	 	}
    }
    
    if (project.properties['generate.test.javadoc'] == 'true') {
    	println '[note@build.gradle/javadoc] Generating documentation also for test classes'
    	println ''
    	
    	classpath += sourceSets.test.compileClasspath
    	source += sourceSets.test.allJava
    } else {
    	println '[note@build.gradle/javadoc] Skipping generation of documentation for test classes'
    	println ''
    }
}

tasks.named('jar') {
	manifest {
		attributes('Implementation-Title': project.name,
				   'Implementation-Version': project.version)
	}
}

tasks.register('refresh') {
	dependsOn javadoc, build, integrationTest //build internally depends on test
	integrationTest.mustRunAfter javadoc //ensure that errors in javadoc are spotted early
	integrationTest.mustRunAfter build
	
	description 'Performs all tasks, including integration tests'
	group 'aggregate'
}

tasks.register('all') {
	dependsOn clean, refresh
	
	refresh.mustRunAfter clean
	
	description 'Cleans and performs all tasks, including integration tests'
	group 'aggregate'
}

tasks.register('javadocJar', Jar) {
	dependsOn tasks.named('javadoc')
    archiveClassifier = 'javadoc'
    from project.javadocDestinationDir
}

publishing {
    publications {
        mavenJava(MavenPublication) {
            from components.java
			artifact javadocJar //TODO: change to avoid confuguration of javadocJar (when supported by Gradle)
            pom {
                name = 'ruleLearn library'
                description = 'Open source library for learning rule models from decision examples and applying these models to classify or rank new examples'
                url = 'https://github.com/ruleLearn/rulelearn'
                licenses {
                    license {
                        name = 'The Apache License, Version 2.0'
                        url = 'http://www.apache.org/licenses/LICENSE-2.0'
                    }
                }
                developers {
                    developer {
                        id = 'marcin-szelag'
                        name = 'Marcin Szelag'
                        email = 'marcin.szelag@cs.put.poznan.pl'
                    }
                    developer {
                        id = 'jurek-blaszczynski'
                        name = 'Jurek Błaszczyński'
                        email = 'jurek.blaszczynski@cs.put.poznan.pl'
                    }
                }
                scm {
                    connection = 'https://github.com/ruleLearn/rulelearn'
                    developerConnection = 'https://github.com/ruleLearn/rulelearn'
                    url = 'https://github.com/ruleLearn/rulelearn'
                }
            }
        }
    }
}<|MERGE_RESOLUTION|>--- conflicted
+++ resolved
@@ -20,11 +20,7 @@
  }
 
 group = 'org.rulelearn'
-<<<<<<< HEAD
-version = '0.25.0-rc.6'
-=======
-version = '0.24.3'
->>>>>>> e7861f8d
+version = '0.25.0-rc.7'
 ext.javadocDestinationDir = docsDir.getPath().replace('\\', '/') + '/javadoc' //add javadoc destination dir to project
 
 // In this section you declare where to find the dependencies of your project
