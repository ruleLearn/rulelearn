--- conflicted
+++ resolved
@@ -20,7 +20,6 @@
 
 import org.junit.jupiter.api.Test;
 import org.rulelearn.types.ComparableExt.ComparisonResult;
-import org.rulelearn.core.TernaryLogicValue;
 import org.rulelearn.core.UncomparableException;
 
 import static org.mockito.Mockito.*;
@@ -41,7 +40,6 @@
 		 * @return {@inheritDoc}
 		 */
 		@Override
-<<<<<<< HEAD
 		public abstract int compareToEx(Field otherObject);
 	}
 	
@@ -50,18 +48,6 @@
 	 */
 	private Field otherField = mock(Field.class);
 	
-=======
-		public int compareToEx(Field otherObject) throws UncomparableException {
-			return 0;
-		}
-		@Override
-		public Field selfClone() {
-			// TODO Auto-generated method stub
-			return null;
-		}
-	};
-
->>>>>>> 70ae6d54
 	/**
 	 * Tests default interface method {@link ComparableExt#compareToEnum(Object)}.
 	 * Assumes that two fields are compared, and the first field is greater than the other field.
