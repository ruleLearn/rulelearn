--- conflicted
+++ resolved
@@ -56,37 +56,6 @@
 	protected String missingValueString = ObjectBuilder.DEFAULT_MISSING_VALUE_STRING;
 	
 	/**
-<<<<<<< HEAD
-	 * Constructs object parser, and sets attributes.
-	 * 
-	 * @param attributes array of attributes {@link Attribute} which describe parsed objects
-	 */
-	public ObjectParser (Attribute [] attributes) {
-		this.attributes = attributes;
-	}
-	
-	/**
-	 * Constructs object parser, sets attributes, and string representation of missing value.
-	 * 
-	 * @param attributes array of attributes {@link Attribute} which describe parsed objects
-	 * @param missingValueString string representation of missing value in JSON
-	 */
-	public ObjectParser (Attribute [] attributes, String missingValueString) {
-		this(attributes);
-		this.missingValueString = missingValueString;
-	}
-	
-	/**
-	 * Constructs object parser, sets attributes, string representation of missing value, and encoding.
-	 * 
-	 * @param attributes array of attributes {@link Attribute} which describe parsed objects
-	 * @param missingValueString string representation of missing value in JSON
-	 * @param encoding encoding of text data in JSON
-	 */
-	public ObjectParser (Attribute [] attributes, String missingValueString, String encoding) {
-		this(attributes, missingValueString);
-		this.encoding = encoding;
-=======
 	 * 
 	 * Builder class for {@link ObjectParser}. 
 	 *
@@ -173,7 +142,6 @@
 		this.attributes = builder.attributes;
 		this.encoding = builder.encoding;
 		this.missingValueString = builder.missingValueString;
->>>>>>> 36c968a8
 	}
 	
 	/**
