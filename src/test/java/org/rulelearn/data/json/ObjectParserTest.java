--- conflicted
+++ resolved
@@ -90,11 +90,7 @@
 	}
 	
 	/**
-<<<<<<< HEAD
-	 * Test method for {@link ObjectParser#getObjects(String)}.
-=======
 	 * Test method for {@link ObjectParser#parseObjects(java.io.Reader)}.
->>>>>>> 36c968a8
 	 */
 	@Test
 	void testParseObjects01() {
