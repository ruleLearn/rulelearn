/**
 * Copyright (C) Jerzy Błaszczyński, Marcin Szeląg
 *
 * Licensed under the Apache License, Version 2.0 (the "License");
 * you may not use this file except in compliance with the License.
 * You may obtain a copy of the License at
 *
 *     http://www.apache.org/licenses/LICENSE-2.0
 *
 * Unless required by applicable law or agreed to in writing, software
 * distributed under the License is distributed on an "AS IS" BASIS,
 * WITHOUT WARRANTIES OR CONDITIONS OF ANY KIND, either express or implied.
 * See the License for the specific language governing permissions and
 * limitations under the License.
 */

package org.rulelearn.data.json;

import static org.rulelearn.core.Precondition.notNull;

import java.util.List;

import org.rulelearn.data.Attribute;

import com.google.gson.JsonArray;
import com.google.gson.JsonElement;

import it.unimi.dsi.fastutil.objects.ObjectArrayList;

/**
 * Build objects from JSON.
 *
 * @author Jerzy Błaszczyński (<a href="mailto:jurek.blaszczynski@cs.put.poznan.pl">jurek.blaszczynski@cs.put.poznan.pl</a>)
 * @author Marcin Szeląg (<a href="mailto:marcin.szelag@cs.put.poznan.pl">marcin.szelag@cs.put.poznan.pl</a>)
 *
 */
public class ObjectBuilder {
	
	/** 
	 * Default value for this type of a field.
	 */
	public final static String DEFAULT_ENCODING = "UTF-8";
	
	/** 
	 * Default string representation of a missing value.
	 */
	public final static String DEFAULT_MISSING_VALUE_STRING = "?";
	
	/**
	 * All attributes which describe objects.
	 */
	protected Attribute [] attributes = null;
	
	/**
	 * Encoding of text data in JSON file.
	 */
	protected String encoding = ObjectBuilder.DEFAULT_ENCODING; 
	
	/**
<<<<<<< HEAD
	 * Constructs object builder, and sets attributes.
	 * 
	 * @param attributes array of attributes {@link Attribute} which describe objects
	 */
	public ObjectBuilder (Attribute [] attributes) {
		this.attributes = attributes;
	}
	
	/**
	 * Constructs object builder, sets attributes and encoding.
	 * 
	 * @param attributes array of attributes {@link Attribute} which describe objects
	 * @param encoding encoding of text data in JSON file
	 */
	public ObjectBuilder (Attribute [] attributes, String encoding) {
		this.attributes = attributes;
		this.encoding = encoding;
=======
	 * 
	 * Builder class for {@link ObjectBuilder}. 
	 *
	 * @author Jerzy Błaszczyński (<a href="mailto:jurek.blaszczynski@cs.put.poznan.pl">jurek.blaszczynski@cs.put.poznan.pl</a>)
	 * @author Marcin Szeląg (<a href="mailto:marcin.szelag@cs.put.poznan.pl">marcin.szelag@cs.put.poznan.pl</a>)
	 */
	public static class Builder {
		
		/**
		 * All attributes which describe objects.
		 */
		protected Attribute [] attributes = null;
		
		/**
		 * Encoding of text data in CSV files.
		 */
		protected String encoding = ObjectBuilder.DEFAULT_ENCODING;
						
		/**
		 * Constructor initializing attributes describing objects from parsed JSON.
		 * 
		 * @param attributes array of attributes {@link Attribute} which describe parsed objects
		 * @throws NullPointerException if all or some of the attributes describing data to be loaded have not been set
		 */
		public Builder (Attribute [] attributes) {
			if (attributes != null) {
				for (Attribute attribute : attributes) {
					if (attribute == null) throw new NullPointerException("At least one attribute is not set.");
				}
				this.attributes = attributes;
			}
			else {
				throw new NullPointerException("Attributes are not set.");
			}
		}
		
		/**
		 * Sets encoding of parsed JSON.
		 * 
		 * @param value string representation of encoding 
		 * @throws NullPointerException if encoding has not been set
		 * @return this builder
		 */
		public Builder encoding (String value) {
			notNull(value, "String representing encoding is null.");
			this.encoding = value;
			return this;
		}
		
		/**
		 * Builds a new object builder {@link ObjectBuilder}.
		 * 
		 * @return a new object builder
		 */
		public ObjectBuilder build () {
			return new ObjectBuilder(this);
		}
	}
	
	/**
	 * Constructor initializing all values according to what has been set in builder passed as parameter.
	 * 
	 * @param builder builder of object parser
	 */
	private ObjectBuilder(Builder builder) {
		this.attributes = builder.attributes;
		this.encoding = builder.encoding;
>>>>>>> 36c968a8
	}
	
	/**
	 * Parses description of all objects from the supplied JSON structure and returns them as a list of {@link String} arrays.
	 * 
	 * @param json a JSON structure representing objects
	 * @return a list of {@link String} arrays representing description of all objects in the file on all attributes
	 */
	public List<String[]> getObjects(JsonElement json) {
		ObjectArrayList<String []> objectList = new ObjectArrayList<String []>();
	
		if ((json != null) && (!json.isJsonNull())) {
			if (json.isJsonArray()) {
				for (int i = 0; i < ((JsonArray)json).size(); i++) {
					objectList.add(getObject(((JsonArray)json).get(i).getAsJsonObject()));
				}
			}
			else {
				objectList.add(getObject(json));
			}
		}
		return objectList;
	}
	
	/**
	 * Parses description of one object from the supplied JSON structure and returns it as a {@link String} array.
	 * 
	 * @param json a JSON structure representing objects
	 * @return a list of {@link String} arrays representing description of all objects in the file on all attributes
	 */
	protected String [] getObject (JsonElement json) {
		String [] object = null;
		
		if (attributes != null) {
			object = new String [attributes.length];
			JsonElement element = null;
			
			for (int i = 0; i < attributes.length; i++) {
				element = json.getAsJsonObject().get(attributes[i].getName());
				if ((element != null) && (element.isJsonPrimitive())) {
					object[i] = element.getAsString();
				}
				else {
					object[i] = ObjectBuilder.DEFAULT_MISSING_VALUE_STRING;
				}
			}
		}
		return object;
	}
}<|MERGE_RESOLUTION|>--- conflicted
+++ resolved
@@ -57,25 +57,6 @@
 	protected String encoding = ObjectBuilder.DEFAULT_ENCODING; 
 	
 	/**
-<<<<<<< HEAD
-	 * Constructs object builder, and sets attributes.
-	 * 
-	 * @param attributes array of attributes {@link Attribute} which describe objects
-	 */
-	public ObjectBuilder (Attribute [] attributes) {
-		this.attributes = attributes;
-	}
-	
-	/**
-	 * Constructs object builder, sets attributes and encoding.
-	 * 
-	 * @param attributes array of attributes {@link Attribute} which describe objects
-	 * @param encoding encoding of text data in JSON file
-	 */
-	public ObjectBuilder (Attribute [] attributes, String encoding) {
-		this.attributes = attributes;
-		this.encoding = encoding;
-=======
 	 * 
 	 * Builder class for {@link ObjectBuilder}. 
 	 *
@@ -143,7 +124,6 @@
 	private ObjectBuilder(Builder builder) {
 		this.attributes = builder.attributes;
 		this.encoding = builder.encoding;
->>>>>>> 36c968a8
 	}
 	
 	/**
